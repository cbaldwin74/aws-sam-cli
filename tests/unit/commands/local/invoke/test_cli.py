"""
Tests Local Invoke CLI
"""

from unittest import TestCase
from unittest.mock import patch, Mock
from parameterized import parameterized, param

from samcli.local.lambdafn.exceptions import FunctionNotFound
from samcli.commands.local.lib.exceptions import InvalidLayerReference
from samcli.commands.validate.lib.exceptions import InvalidSamDocumentException
from samcli.commands.exceptions import UserException
from samcli.commands.local.invoke.cli import do_cli as invoke_cli, _get_event as invoke_cli_get_event
from samcli.commands.local.lib.exceptions import OverridesNotWellDefinedError
from samcli.local.docker.manager import DockerImagePullFailedException
from samcli.local.docker.lambda_debug_entrypoint import DebuggingNotSupported


STDIN_FILE_NAME = "-"


class TestCli(TestCase):
    def setUp(self):
        self.function_id = "id"
        self.template = "template"
        self.eventfile = "eventfile"
        self.env_vars = "env-vars"
        self.debug_ports = [123]
        self.debug_args = "args"
        self.debugger_path = "/test/path"
        self.docker_volume_basedir = "basedir"
        self.docker_network = "network"
        self.log_file = "logfile"
        self.skip_pull_image = True
        self.no_event = True
        self.parameter_overrides = {}
        self.layer_cache_basedir = "/some/layers/path"
        self.force_image_build = True
        self.region_name = "region"
        self.profile = "profile"

    @patch("samcli.commands.local.cli_common.invoke_context.InvokeContext")
    @patch("samcli.commands.local.invoke.cli._get_event")
    def test_cli_must_setup_context_and_invoke(self, get_event_mock, InvokeContextMock):
        event_data = "data"
        get_event_mock.return_value = event_data

        ctx_mock = Mock()
        ctx_mock.region = self.region_name
        ctx_mock.profile = self.profile

        # Mock the __enter__ method to return a object inside a context manager
        context_mock = Mock()
        InvokeContextMock.return_value.__enter__.return_value = context_mock

        invoke_cli(
            ctx=ctx_mock,
            function_identifier=self.function_id,
            template=self.template,
            event=self.eventfile,
            no_event=self.no_event,
            env_vars=self.env_vars,
            debug_port=self.debug_ports,
            debug_args=self.debug_args,
            debugger_path=self.debugger_path,
            docker_volume_basedir=self.docker_volume_basedir,
            docker_network=self.docker_network,
            log_file=self.log_file,
            skip_pull_image=self.skip_pull_image,
            parameter_overrides=self.parameter_overrides,
            layer_cache_basedir=self.layer_cache_basedir,
            force_image_build=self.force_image_build,
        )

        InvokeContextMock.assert_called_with(
            template_file=self.template,
            function_identifier=self.function_id,
            env_vars_file=self.env_vars,
            docker_volume_basedir=self.docker_volume_basedir,
            docker_network=self.docker_network,
            log_file=self.log_file,
            skip_pull_image=self.skip_pull_image,
            debug_ports=self.debug_ports,
            debug_args=self.debug_args,
            debugger_path=self.debugger_path,
            parameter_overrides=self.parameter_overrides,
            layer_cache_basedir=self.layer_cache_basedir,
            force_image_build=self.force_image_build,
            aws_region=self.region_name,
            aws_profile=self.profile,
        )

        context_mock.local_lambda_runner.invoke.assert_called_with(
            context_mock.function_name, event=event_data, stdout=context_mock.stdout, stderr=context_mock.stderr
        )
        get_event_mock.assert_called_with(self.eventfile)

    @patch("samcli.commands.local.cli_common.invoke_context.InvokeContext")
    @patch("samcli.commands.local.invoke.cli._get_event")
    def test_cli_must_invoke_with_no_event(self, get_event_mock, InvokeContextMock):
        self.event = None

        ctx_mock = Mock()
        ctx_mock.region = self.region_name
        ctx_mock.profile = self.profile

        # Mock the __enter__ method to return a object inside a context manager
        context_mock = Mock()
        InvokeContextMock.return_value.__enter__.return_value = context_mock
        invoke_cli(
            ctx=ctx_mock,
            function_identifier=self.function_id,
            template=self.template,
            event=self.event,
            no_event=self.no_event,
            env_vars=self.env_vars,
            debug_port=self.debug_ports,
            debug_args=self.debug_args,
            debugger_path=self.debugger_path,
            docker_volume_basedir=self.docker_volume_basedir,
            docker_network=self.docker_network,
            log_file=self.log_file,
            skip_pull_image=self.skip_pull_image,
            parameter_overrides=self.parameter_overrides,
            layer_cache_basedir=self.layer_cache_basedir,
            force_image_build=self.force_image_build,
        )

        InvokeContextMock.assert_called_with(
            template_file=self.template,
            function_identifier=self.function_id,
            env_vars_file=self.env_vars,
            docker_volume_basedir=self.docker_volume_basedir,
            docker_network=self.docker_network,
            log_file=self.log_file,
            skip_pull_image=self.skip_pull_image,
            debug_ports=self.debug_ports,
            debug_args=self.debug_args,
            debugger_path=self.debugger_path,
            parameter_overrides=self.parameter_overrides,
            layer_cache_basedir=self.layer_cache_basedir,
            force_image_build=self.force_image_build,
            aws_region=self.region_name,
            aws_profile=self.profile,
        )

        get_event_mock.assert_not_called()
        context_mock.local_lambda_runner.invoke.assert_called_with(
            context_mock.function_name, event="{}", stdout=context_mock.stdout, stderr=context_mock.stderr
        )
<<<<<<< HEAD
=======
        get_event_mock.assert_not_called()

    @patch("samcli.commands.local.cli_common.invoke_context.InvokeContext")
    @patch("samcli.commands.local.invoke.cli._get_event")
    def test_must_raise_user_exception_on_no_event_and_event(self, get_event_mock, InvokeContextMock):
        self.no_event = True

        ctx_mock = Mock()
        ctx_mock.region = self.region_name
        ctx_mock.profile = self.profile

        with self.assertRaises(UserException) as ex_ctx:

            invoke_cli(
                ctx=ctx_mock,
                function_identifier=self.function_id,
                template=self.template,
                event=self.eventfile,
                no_event=self.no_event,
                env_vars=self.env_vars,
                debug_port=self.debug_ports,
                debug_args=self.debug_args,
                debugger_path=self.debugger_path,
                docker_volume_basedir=self.docker_volume_basedir,
                docker_network=self.docker_network,
                log_file=self.log_file,
                skip_pull_image=self.skip_pull_image,
                parameter_overrides=self.parameter_overrides,
                layer_cache_basedir=self.layer_cache_basedir,
                force_image_build=self.force_image_build,
            )

        msg = str(ex_ctx.exception)
        self.assertEqual(msg, "no_event and event cannot be used together. Please provide only one.")

>>>>>>> e30ce9fe
    @parameterized.expand(
        [
            param(FunctionNotFound("not found"), "Function id not found in template"),
            param(DockerImagePullFailedException("Failed to pull image"), "Failed to pull image"),
        ]
    )
    @patch("samcli.commands.local.cli_common.invoke_context.InvokeContext")
    @patch("samcli.commands.local.invoke.cli._get_event")
    def test_must_raise_user_exception_on_function_not_found(
        self, side_effect_exception, expected_exectpion_message, get_event_mock, InvokeContextMock
    ):
        event_data = "data"
        get_event_mock.return_value = event_data

        ctx_mock = Mock()
        ctx_mock.region = self.region_name
        ctx_mock.profile = self.profile

        # Mock the __enter__ method to return a object inside a context manager
        context_mock = Mock()
        InvokeContextMock.return_value.__enter__.return_value = context_mock

        context_mock.local_lambda_runner.invoke.side_effect = side_effect_exception

        with self.assertRaises(UserException) as ex_ctx:

            invoke_cli(
                ctx=ctx_mock,
                function_identifier=self.function_id,
                template=self.template,
                event=self.eventfile,
                no_event=self.no_event,
                env_vars=self.env_vars,
                debug_port=self.debug_ports,
                debug_args=self.debug_args,
                debugger_path=self.debugger_path,
                docker_volume_basedir=self.docker_volume_basedir,
                docker_network=self.docker_network,
                log_file=self.log_file,
                skip_pull_image=self.skip_pull_image,
                parameter_overrides=self.parameter_overrides,
                layer_cache_basedir=self.layer_cache_basedir,
                force_image_build=self.force_image_build,
            )

        msg = str(ex_ctx.exception)
        self.assertEqual(msg, expected_exectpion_message)

    @parameterized.expand(
        [
            (InvalidSamDocumentException("bad template"), "bad template"),
            (
                InvalidLayerReference(),
                "Layer References need to be of type " "'AWS::Serverless::LayerVersion' or 'AWS::Lambda::LayerVersion'",
            ),
            (DebuggingNotSupported("Debugging not supported"), "Debugging not supported"),
        ]
    )
    @patch("samcli.commands.local.cli_common.invoke_context.InvokeContext")
    @patch("samcli.commands.local.invoke.cli._get_event")
    def test_must_raise_user_exception_on_invalid_sam_template(
        self, exeception_to_raise, execption_message, get_event_mock, InvokeContextMock
    ):
        event_data = "data"
        get_event_mock.return_value = event_data

        ctx_mock = Mock()
        ctx_mock.region = self.region_name
        ctx_mock.profile = self.profile

        InvokeContextMock.side_effect = exeception_to_raise

        with self.assertRaises(UserException) as ex_ctx:

            invoke_cli(
                ctx=ctx_mock,
                function_identifier=self.function_id,
                template=self.template,
                event=self.eventfile,
                no_event=self.no_event,
                env_vars=self.env_vars,
                debug_port=self.debug_ports,
                debug_args=self.debug_args,
                debugger_path=self.debugger_path,
                docker_volume_basedir=self.docker_volume_basedir,
                docker_network=self.docker_network,
                log_file=self.log_file,
                skip_pull_image=self.skip_pull_image,
                parameter_overrides=self.parameter_overrides,
                layer_cache_basedir=self.layer_cache_basedir,
                force_image_build=self.force_image_build,
            )

        msg = str(ex_ctx.exception)
        self.assertEqual(msg, execption_message)

    @patch("samcli.commands.local.cli_common.invoke_context.InvokeContext")
    @patch("samcli.commands.local.invoke.cli._get_event")
    def test_must_raise_user_exception_on_invalid_env_vars(self, get_event_mock, InvokeContextMock):
        event_data = "data"
        get_event_mock.return_value = event_data

        ctx_mock = Mock()
        ctx_mock.region = self.region_name
        ctx_mock.profile = self.profile

        InvokeContextMock.side_effect = OverridesNotWellDefinedError("bad env vars")

        with self.assertRaises(UserException) as ex_ctx:

            invoke_cli(
                ctx=ctx_mock,
                function_identifier=self.function_id,
                template=self.template,
                event=self.eventfile,
                no_event=self.no_event,
                env_vars=self.env_vars,
                debug_port=self.debug_ports,
                debug_args=self.debug_args,
                debugger_path=self.debugger_path,
                docker_volume_basedir=self.docker_volume_basedir,
                docker_network=self.docker_network,
                log_file=self.log_file,
                skip_pull_image=self.skip_pull_image,
                parameter_overrides=self.parameter_overrides,
                layer_cache_basedir=self.layer_cache_basedir,
                force_image_build=self.force_image_build,
            )

        msg = str(ex_ctx.exception)
        self.assertEqual(msg, "bad env vars")


class TestGetEvent(TestCase):
    @parameterized.expand([param(STDIN_FILE_NAME), param("somefile")])
    @patch("samcli.commands.local.invoke.cli.click")
    def test_must_work_with_stdin(self, filename, click_mock):
        event_data = "some data"

        # Mock file pointer
        fp_mock = Mock()

        # Mock the context manager
        click_mock.open_file.return_value.__enter__.return_value = fp_mock
        fp_mock.read.return_value = event_data

        result = invoke_cli_get_event(filename)

        self.assertEqual(result, event_data)
        fp_mock.read.assert_called_with()<|MERGE_RESOLUTION|>--- conflicted
+++ resolved
@@ -148,18 +148,30 @@
         context_mock.local_lambda_runner.invoke.assert_called_with(
             context_mock.function_name, event="{}", stdout=context_mock.stdout, stderr=context_mock.stderr
         )
-<<<<<<< HEAD
-=======
-        get_event_mock.assert_not_called()
-
-    @patch("samcli.commands.local.cli_common.invoke_context.InvokeContext")
-    @patch("samcli.commands.local.invoke.cli._get_event")
-    def test_must_raise_user_exception_on_no_event_and_event(self, get_event_mock, InvokeContextMock):
-        self.no_event = True
-
-        ctx_mock = Mock()
-        ctx_mock.region = self.region_name
-        ctx_mock.profile = self.profile
+
+    @parameterized.expand(
+        [
+            param(FunctionNotFound("not found"), "Function id not found in template"),
+            param(DockerImagePullFailedException("Failed to pull image"), "Failed to pull image"),
+        ]
+    )
+    @patch("samcli.commands.local.cli_common.invoke_context.InvokeContext")
+    @patch("samcli.commands.local.invoke.cli._get_event")
+    def test_must_raise_user_exception_on_function_not_found(
+        self, side_effect_exception, expected_exectpion_message, get_event_mock, InvokeContextMock
+    ):
+        event_data = "data"
+        get_event_mock.return_value = event_data
+
+        ctx_mock = Mock()
+        ctx_mock.region = self.region_name
+        ctx_mock.profile = self.profile
+
+        # Mock the __enter__ method to return a object inside a context manager
+        context_mock = Mock()
+        InvokeContextMock.return_value.__enter__.return_value = context_mock
+
+        context_mock.local_lambda_runner.invoke.side_effect = side_effect_exception
 
         with self.assertRaises(UserException) as ex_ctx:
 
@@ -183,19 +195,22 @@
             )
 
         msg = str(ex_ctx.exception)
-        self.assertEqual(msg, "no_event and event cannot be used together. Please provide only one.")
-
->>>>>>> e30ce9fe
+        self.assertEqual(msg, expected_exectpion_message)
+
     @parameterized.expand(
         [
-            param(FunctionNotFound("not found"), "Function id not found in template"),
-            param(DockerImagePullFailedException("Failed to pull image"), "Failed to pull image"),
+            (InvalidSamDocumentException("bad template"), "bad template"),
+            (
+                InvalidLayerReference(),
+                "Layer References need to be of type " "'AWS::Serverless::LayerVersion' or 'AWS::Lambda::LayerVersion'",
+            ),
+            (DebuggingNotSupported("Debugging not supported"), "Debugging not supported"),
         ]
     )
     @patch("samcli.commands.local.cli_common.invoke_context.InvokeContext")
     @patch("samcli.commands.local.invoke.cli._get_event")
-    def test_must_raise_user_exception_on_function_not_found(
-        self, side_effect_exception, expected_exectpion_message, get_event_mock, InvokeContextMock
+    def test_must_raise_user_exception_on_invalid_sam_template(
+        self, exeception_to_raise, execption_message, get_event_mock, InvokeContextMock
     ):
         event_data = "data"
         get_event_mock.return_value = event_data
@@ -204,11 +219,7 @@
         ctx_mock.region = self.region_name
         ctx_mock.profile = self.profile
 
-        # Mock the __enter__ method to return a object inside a context manager
-        context_mock = Mock()
-        InvokeContextMock.return_value.__enter__.return_value = context_mock
-
-        context_mock.local_lambda_runner.invoke.side_effect = side_effect_exception
+        InvokeContextMock.side_effect = exeception_to_raise
 
         with self.assertRaises(UserException) as ex_ctx:
 
@@ -232,23 +243,11 @@
             )
 
         msg = str(ex_ctx.exception)
-        self.assertEqual(msg, expected_exectpion_message)
-
-    @parameterized.expand(
-        [
-            (InvalidSamDocumentException("bad template"), "bad template"),
-            (
-                InvalidLayerReference(),
-                "Layer References need to be of type " "'AWS::Serverless::LayerVersion' or 'AWS::Lambda::LayerVersion'",
-            ),
-            (DebuggingNotSupported("Debugging not supported"), "Debugging not supported"),
-        ]
-    )
-    @patch("samcli.commands.local.cli_common.invoke_context.InvokeContext")
-    @patch("samcli.commands.local.invoke.cli._get_event")
-    def test_must_raise_user_exception_on_invalid_sam_template(
-        self, exeception_to_raise, execption_message, get_event_mock, InvokeContextMock
-    ):
+        self.assertEqual(msg, execption_message)
+
+    @patch("samcli.commands.local.cli_common.invoke_context.InvokeContext")
+    @patch("samcli.commands.local.invoke.cli._get_event")
+    def test_must_raise_user_exception_on_invalid_env_vars(self, get_event_mock, InvokeContextMock):
         event_data = "data"
         get_event_mock.return_value = event_data
 
@@ -256,7 +255,7 @@
         ctx_mock.region = self.region_name
         ctx_mock.profile = self.profile
 
-        InvokeContextMock.side_effect = exeception_to_raise
+        InvokeContextMock.side_effect = OverridesNotWellDefinedError("bad env vars")
 
         with self.assertRaises(UserException) as ex_ctx:
 
@@ -280,42 +279,6 @@
             )
 
         msg = str(ex_ctx.exception)
-        self.assertEqual(msg, execption_message)
-
-    @patch("samcli.commands.local.cli_common.invoke_context.InvokeContext")
-    @patch("samcli.commands.local.invoke.cli._get_event")
-    def test_must_raise_user_exception_on_invalid_env_vars(self, get_event_mock, InvokeContextMock):
-        event_data = "data"
-        get_event_mock.return_value = event_data
-
-        ctx_mock = Mock()
-        ctx_mock.region = self.region_name
-        ctx_mock.profile = self.profile
-
-        InvokeContextMock.side_effect = OverridesNotWellDefinedError("bad env vars")
-
-        with self.assertRaises(UserException) as ex_ctx:
-
-            invoke_cli(
-                ctx=ctx_mock,
-                function_identifier=self.function_id,
-                template=self.template,
-                event=self.eventfile,
-                no_event=self.no_event,
-                env_vars=self.env_vars,
-                debug_port=self.debug_ports,
-                debug_args=self.debug_args,
-                debugger_path=self.debugger_path,
-                docker_volume_basedir=self.docker_volume_basedir,
-                docker_network=self.docker_network,
-                log_file=self.log_file,
-                skip_pull_image=self.skip_pull_image,
-                parameter_overrides=self.parameter_overrides,
-                layer_cache_basedir=self.layer_cache_basedir,
-                force_image_build=self.force_image_build,
-            )
-
-        msg = str(ex_ctx.exception)
         self.assertEqual(msg, "bad env vars")
 
 
