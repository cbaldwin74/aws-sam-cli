--- conflicted
+++ resolved
@@ -484,15 +484,11 @@
 	case runtimeName.nodejs610:
 		overrides = []string{
 			"/var/lang/bin/node",
-<<<<<<< HEAD
+		}
+		overrides = append(overrides, debuggerArgsArray...)
+		overrides = append(overrides,
 			"--inspect=" + r.DebugPort,
 			"--debug-brk",
-=======
-		}
-		overrides = append(overrides, debuggerArgsArray...)
-		overrides = append(overrides,
-			"--debug-brk=" + r.DebugPort,
->>>>>>> 453c34af
 			"--nolazy",
 			"--max-old-space-size=1229",
 			"--max-semi-space-size=76",
