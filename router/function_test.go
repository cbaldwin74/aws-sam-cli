package router_test

import (
	"net/http"
	"net/http/httptest"

	"github.com/awslabs/aws-sam-local/router"
	"github.com/awslabs/goformation/cloudformation"

	. "github.com/onsi/ginkgo"
	. "github.com/onsi/gomega"
	. "github.com/onsi/gomega/gstruct"
)

var _ = Describe("Function", func() {

	Context("with a GoFormation AWS::Serverless::Function", func() {

		r := router.NewServerlessRouter(false)

		function := &cloudformation.AWSServerlessFunction{
			Runtime: "nodejs6.10",
			Events: map[string]cloudformation.AWSServerlessFunction_EventSource{
				"GetRequests": cloudformation.AWSServerlessFunction_EventSource{
					Type: "Api",
					Properties: &cloudformation.AWSServerlessFunction_Properties{
						ApiEvent: &cloudformation.AWSServerlessFunction_ApiEvent{
							Path:   "/get",
							Method: "get",
						},
					},
				},
				"PostRequests": cloudformation.AWSServerlessFunction_EventSource{
					Type: "Api",
					Properties: &cloudformation.AWSServerlessFunction_Properties{
						ApiEvent: &cloudformation.AWSServerlessFunction_ApiEvent{
							Path:   "/post",
							Method: "post",
						},
					},
				},
				"AnyRequests": cloudformation.AWSServerlessFunction_EventSource{
					Type: "Api",
					Properties: &cloudformation.AWSServerlessFunction_Properties{
						ApiEvent: &cloudformation.AWSServerlessFunction_ApiEvent{
							Path:   "/any",
							Method: "any",
						},
					},
				},
<<<<<<< HEAD
				"ProxyResource": cloudformation.AWSServerlessFunction_EventSource{
					Type: "Api",
					Properties: &cloudformation.AWSServerlessFunction_S3EventOrSNSEventOrKinesisEventOrDynamoDBEventOrApiEventOrScheduleEventOrCloudWatchEventEventOrIoTRuleEventOrAlexaSkillEvent{
						ApiEvent: &cloudformation.AWSServerlessFunction_ApiEvent{
							Path:   "/proxy/{proxy+}",
							Method: "any",
=======
				"CatchAll": cloudformation.AWSServerlessFunction_EventSource{
					Type: "Api",
					Properties: &cloudformation.AWSServerlessFunction_Properties{
						ApiEvent: &cloudformation.AWSServerlessFunction_ApiEvent{
							Path:   "/foo/{catch+}",
							Method: "get",
>>>>>>> ef5127a0
						},
					},
				},
			},
		}

		err := r.AddFunction(function, func(w http.ResponseWriter, r *http.Request) {
			w.WriteHeader(200)
			w.Write([]byte("ok"))
		})

		It("should add the function successfully", func() {
			Expect(err).To(BeNil())
		})

		mounts := r.Mounts()
		It("should find three API event sources", func() {
			Expect(mounts).To(HaveLen(4))
		})

		It("should have the correct values for an event with GET http method", func() {
			Expect(mounts).To(ContainElement(PointTo(MatchFields(IgnoreExtras, Fields{
				"Name":      Equal("GetRequests"),
				"Path":      Equal("/get"),
				"Method":    Equal("get"),
				"UsePrefix": Equal(false),
			}))))
		})

		It("should have the correct values for an event with POST http method", func() {
			Expect(mounts).To(ContainElement(PointTo(MatchFields(IgnoreExtras, Fields{
				"Name":      Equal("PostRequests"),
				"Path":      Equal("/post"),
				"Method":    Equal("post"),
				"UsePrefix": Equal(false),
			}))))
		})

		It("should have the correct values for an event with ANY http method", func() {
			Expect(mounts).To(ContainElement(PointTo(MatchFields(IgnoreExtras, Fields{
				"Name":      Equal("AnyRequests"),
				"Path":      Equal("/any"),
				"Method":    Equal("any"),
				"UsePrefix": Equal(false),
			}))))
		})

		It("should have the correct values for an event with catchAll path", func() {
			Expect(mounts).To(ContainElement(PointTo(MatchFields(IgnoreExtras, Fields{
				"Name":      Equal("CatchAll"),
				"Path":      Equal("/foo/{catch+}"),
				"Method":    Equal("get"),
				"UsePrefix": Equal(true),
			}))))
		})

		It("should respond to HTTP requests on GET /get", func() {
			req, _ := http.NewRequest("GET", "/get", nil)
			rr := httptest.NewRecorder()
			r.Router().ServeHTTP(rr, req)
			Expect(rr.Code).To(Equal(http.StatusOK))
			Expect(rr.Body.String()).To(Equal("ok"))
		})

		It("should respond to HTTP requests on POST /post", func() {
			req, _ := http.NewRequest("POST", "/post", nil)
			rr := httptest.NewRecorder()
			r.Router().ServeHTTP(rr, req)
			Expect(rr.Code).To(Equal(http.StatusOK))
			Expect(rr.Body.String()).To(Equal("ok"))
		})

		It("should respond to HTTP requests on POST /post", func() {
			req, _ := http.NewRequest("POST", "/post", nil)
			rr := httptest.NewRecorder()
			r.Router().ServeHTTP(rr, req)
			Expect(rr.Code).To(Equal(http.StatusOK))
			Expect(rr.Body.String()).To(Equal("ok"))
		})

		It("should respond with a 404 to HTTP requests on an invalid path", func() {
			req, _ := http.NewRequest("GET", "/invalid", nil)
			rr := httptest.NewRecorder()
			r.Router().ServeHTTP(rr, req)
			Expect(rr.Code).To(Equal(http.StatusNotFound))
		})

		It("should respond to GET requests on any path in catch-all resource", func() {
			req, _ := http.NewRequest("GET", "/proxy/hello/world", nil)
			rr := httptest.NewRecorder()
			r.Router().ServeHTTP(rr, req)
			Expect(rr.Code).To(Equal(http.StatusOK))
		})

		It("should not respond to base proxy path, only sub-resources", func() {
			req, _ := http.NewRequest("GET", "/proxy/", nil)
			rr := httptest.NewRecorder()
			r.Router().ServeHTTP(rr, req)
			Expect(rr.Code).To(Equal(http.StatusNotFound))
		})

		methods := []string{"OPTIONS", "GET", "HEAD", "POST", "PUT", "DELETE", "PATCH"}
		for _, method := range methods {
			It("should respond to HTTP requests on "+method+" /any", func() {
				req, _ := http.NewRequest(method, "/any", nil)
				rr := httptest.NewRecorder()
				r.Router().ServeHTTP(rr, req)
				Expect(rr.Code).To(Equal(http.StatusOK))
				Expect(rr.Body.String()).To(Equal("ok"))
			})
		}

	})

	Context("with a GoFormation AWS::Serverless::Function and prefix matching", func() {

		r := router.NewServerlessRouter(true)

		function := &cloudformation.AWSServerlessFunction{
			Runtime: "nodejs6.10",
			Events: map[string]cloudformation.AWSServerlessFunction_EventSource{
				"AnyRequests": cloudformation.AWSServerlessFunction_EventSource{
					Type: "Api",
					Properties: &cloudformation.AWSServerlessFunction_Properties{
						ApiEvent: &cloudformation.AWSServerlessFunction_ApiEvent{
							Path:   "/any",
							Method: "any",
						},
					},
				},
			},
		}

		err := r.AddFunction(function, func(w http.ResponseWriter, r *http.Request) {
			w.WriteHeader(200)
			w.Write([]byte("ok"))
		})

		It("should add the function successfully", func() {
			Expect(err).To(BeNil())
		})

		mounts := r.Mounts()
		It("should find three API event sources", func() {
			Expect(mounts).To(HaveLen(1))
		})

		It("should have the correct values for an event with ANY http method", func() {
			Expect(mounts).To(ContainElement(PointTo(MatchFields(IgnoreExtras, Fields{
				"Name":   Equal("AnyRequests"),
				"Path":   Equal("/any"),
				"Method": Equal("any"),
			}))))
		})

		It("should respond with a 404 to HTTP requests on an invalid path", func() {
			req, _ := http.NewRequest("GET", "/invalid", nil)
			rr := httptest.NewRecorder()
			r.Router().ServeHTTP(rr, req)
			Expect(rr.Code).To(Equal(http.StatusNotFound))
		})

		methods := []string{"OPTIONS", "GET", "HEAD", "POST", "PUT", "DELETE", "TRACE", "CONNECT"}
		for _, method := range methods {
			It("should respond to HTTP requests on "+method+" /any", func() {
				req, _ := http.NewRequest(method, "/any", nil)
				rr := httptest.NewRecorder()
				r.Router().ServeHTTP(rr, req)
				Expect(rr.Code).To(Equal(http.StatusOK))
				Expect(rr.Body.String()).To(Equal("ok"))
			})

			It("should respond to HTTP requests on "+method+" /any/foo", func() {
				req, _ := http.NewRequest(method, "/any/foo", nil)
				rr := httptest.NewRecorder()
				r.Router().ServeHTTP(rr, req)
				Expect(rr.Code).To(Equal(http.StatusOK))
				Expect(rr.Body.String()).To(Equal("ok"))
			})
		}

	})

	Context("with a GoFormation AWS::Serverless::Function that has no 'Api' event sources", func() {

		r := router.NewServerlessRouter(false)

		function := &cloudformation.AWSServerlessFunction{
			Runtime: "nodejs6.10",
		}

		err := r.AddFunction(function, func(w http.ResponseWriter, r *http.Request) {
			w.WriteHeader(200)
			w.Write([]byte("ok"))
		})

		It("should throw a ErrNoEventsFound error", func() {
			Expect(err).To(MatchError(router.ErrNoEventsFound))
		})

	})

})<|MERGE_RESOLUTION|>--- conflicted
+++ resolved
@@ -48,21 +48,12 @@
 						},
 					},
 				},
-<<<<<<< HEAD
 				"ProxyResource": cloudformation.AWSServerlessFunction_EventSource{
 					Type: "Api",
 					Properties: &cloudformation.AWSServerlessFunction_S3EventOrSNSEventOrKinesisEventOrDynamoDBEventOrApiEventOrScheduleEventOrCloudWatchEventEventOrIoTRuleEventOrAlexaSkillEvent{
 						ApiEvent: &cloudformation.AWSServerlessFunction_ApiEvent{
 							Path:   "/proxy/{proxy+}",
 							Method: "any",
-=======
-				"CatchAll": cloudformation.AWSServerlessFunction_EventSource{
-					Type: "Api",
-					Properties: &cloudformation.AWSServerlessFunction_Properties{
-						ApiEvent: &cloudformation.AWSServerlessFunction_ApiEvent{
-							Path:   "/foo/{catch+}",
-							Method: "get",
->>>>>>> ef5127a0
 						},
 					},
 				},
