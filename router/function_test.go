package router_test

import (
	"net/http"
	"net/http/httptest"

	"github.com/awslabs/aws-sam-local/router"
	"github.com/awslabs/goformation/cloudformation"

	. "github.com/onsi/ginkgo"
	. "github.com/onsi/gomega"
	. "github.com/onsi/gomega/gstruct"
)

var _ = Describe("Function", func() {

	Context("with a GoFormation AWS::Serverless::Function", func() {

		r := router.NewServerlessRouter(false)

		function := &cloudformation.AWSServerlessFunction{
			Runtime: "nodejs6.10",
			Events: map[string]cloudformation.AWSServerlessFunction_EventSource{
				"GetRequests": cloudformation.AWSServerlessFunction_EventSource{
					Type: "Api",
					Properties: &cloudformation.AWSServerlessFunction_Properties{
						ApiEvent: &cloudformation.AWSServerlessFunction_ApiEvent{
							Path:   "/get",
							Method: "get",
						},
					},
				},
				"PostRequests": cloudformation.AWSServerlessFunction_EventSource{
					Type: "Api",
					Properties: &cloudformation.AWSServerlessFunction_Properties{
						ApiEvent: &cloudformation.AWSServerlessFunction_ApiEvent{
							Path:   "/post",
							Method: "post",
						},
					},
				},
				"AnyRequests": cloudformation.AWSServerlessFunction_EventSource{
					Type: "Api",
					Properties: &cloudformation.AWSServerlessFunction_Properties{
						ApiEvent: &cloudformation.AWSServerlessFunction_ApiEvent{
							Path:   "/any",
							Method: "any",
						},
					},
				},
<<<<<<< HEAD
				"ProxyResource": cloudformation.AWSServerlessFunction_EventSource{
					Type: "Api",
					Properties: &cloudformation.AWSServerlessFunction_S3EventOrSNSEventOrKinesisEventOrDynamoDBEventOrApiEventOrScheduleEventOrCloudWatchEventEventOrIoTRuleEventOrAlexaSkillEvent{
						ApiEvent: &cloudformation.AWSServerlessFunction_ApiEvent{
							Path:   "/proxy/{proxy+}",
							Method: "any",
=======
				"CatchAll": cloudformation.AWSServerlessFunction_EventSource{
					Type: "Api",
					Properties: &cloudformation.AWSServerlessFunction_Properties{
						ApiEvent: &cloudformation.AWSServerlessFunction_ApiEvent{
							Path:   "/foo/{catch+}",
							Method: "get",
>>>>>>> ef5127a0
						},
					},
				},
			},
		}

		err := r.AddFunction(function, func(w http.ResponseWriter, r *http.Request) {
			w.WriteHeader(200)
			w.Write([]byte("ok"))
		})

		It("should add the function successfully", func() {
			Expect(err).To(BeNil())
		})

		mounts := r.Mounts()
		It("should find three API event sources", func() {
			Expect(mounts).To(HaveLen(4))
		})

		It("should have the correct values for an event with GET http method", func() {
			Expect(mounts).To(ContainElement(PointTo(MatchFields(IgnoreExtras, Fields{
				"Name":      Equal("GetRequests"),
				"Path":      Equal("/get"),
				"Method":    Equal("get"),
				"UsePrefix": Equal(false),
			}))))
		})

		It("should have the correct values for an event with POST http method", func() {
			Expect(mounts).To(ContainElement(PointTo(MatchFields(IgnoreExtras, Fields{
				"Name":      Equal("PostRequests"),
				"Path":      Equal("/post"),
				"Method":    Equal("post"),
				"UsePrefix": Equal(false),
			}))))
		})

		It("should have the correct values for an event with ANY http method", func() {
			Expect(mounts).To(ContainElement(PointTo(MatchFields(IgnoreExtras, Fields{
				"Name":      Equal("AnyRequests"),
				"Path":      Equal("/any"),
				"Method":    Equal("any"),
				"UsePrefix": Equal(false),
			}))))
		})

		It("should have the correct values for an event with catchAll path", func() {
			Expect(mounts).To(ContainElement(PointTo(MatchFields(IgnoreExtras, Fields{
				"Name":      Equal("CatchAll"),
				"Path":      Equal("/foo/{catch+}"),
				"Method":    Equal("get"),
				"UsePrefix": Equal(true),
			}))))
		})

		It("should respond to HTTP requests on GET /get", func() {
			req, _ := http.NewRequest("GET", "/get", nil)
			rr := httptest.NewRecorder()
			r.Router().ServeHTTP(rr, req)
			Expect(rr.Code).To(Equal(http.StatusOK))
			Expect(rr.Body.String()).To(Equal("ok"))
		})

		It("should respond to HTTP requests on POST /post", func() {
			req, _ := http.NewRequest("POST", "/post", nil)
			rr := httptest.NewRecorder()
			r.Router().ServeHTTP(rr, req)
			Expect(rr.Code).To(Equal(http.StatusOK))
			Expect(rr.Body.String()).To(Equal("ok"))
		})

		It("should respond to HTTP requests on POST /post", func() {
			req, _ := http.NewRequest("POST", "/post", nil)
			rr := httptest.NewRecorder()
			r.Router().ServeHTTP(rr, req)
			Expect(rr.Code).To(Equal(http.StatusOK))
			Expect(rr.Body.String()).To(Equal("ok"))
		})

		It("should respond with a 404 to HTTP requests on an invalid path", func() {
			req, _ := http.NewRequest("GET", "/invalid", nil)
			rr := httptest.NewRecorder()
			r.Router().ServeHTTP(rr, req)
			Expect(rr.Code).To(Equal(http.StatusNotFound))
		})

		It("should respond to GET requests on any path in catch-all resource", func() {
			req, _ := http.NewRequest("GET", "/proxy/hello/world", nil)
			rr := httptest.NewRecorder()
			r.Router().ServeHTTP(rr, req)
			Expect(rr.Code).To(Equal(http.StatusOK))
		})

		It("should not respond to base proxy path, only sub-resources", func() {
			req, _ := http.NewRequest("GET", "/proxy/", nil)
			rr := httptest.NewRecorder()
			r.Router().ServeHTTP(rr, req)
			Expect(rr.Code).To(Equal(http.StatusNotFound))
		})

		methods := []string{"OPTIONS", "GET", "HEAD", "POST", "PUT", "DELETE", "PATCH"}
		for _, method := range methods {
			It("should respond to HTTP requests on "+method+" /any", func() {
				req, _ := http.NewRequest(method, "/any", nil)
				rr := httptest.NewRecorder()
				r.Router().ServeHTTP(rr, req)
				Expect(rr.Code).To(Equal(http.StatusOK))
				Expect(rr.Body.String()).To(Equal("ok"))
			})
		}

	})

	Context("with a GoFormation AWS::Serverless::Function and prefix matching", func() {

		r := router.NewServerlessRouter(true)

		function := &cloudformation.AWSServerlessFunction{
			Runtime: "nodejs6.10",
			Events: map[string]cloudformation.AWSServerlessFunction_EventSource{
				"AnyRequests": cloudformation.AWSServerlessFunction_EventSource{
					Type: "Api",
					Properties: &cloudformation.AWSServerlessFunction_Properties{
						ApiEvent: &cloudformation.AWSServerlessFunction_ApiEvent{
							Path:   "/any",
							Method: "any",
						},
					},
				},
			},
		}

		err := r.AddFunction(function, func(w http.ResponseWriter, r *http.Request) {
			w.WriteHeader(200)
			w.Write([]byte("ok"))
		})

		It("should add the function successfully", func() {
			Expect(err).To(BeNil())
		})

		mounts := r.Mounts()
		It("should find three API event sources", func() {
			Expect(mounts).To(HaveLen(1))
		})

		It("should have the correct values for an event with ANY http method", func() {
			Expect(mounts).To(ContainElement(PointTo(MatchFields(IgnoreExtras, Fields{
				"Name":   Equal("AnyRequests"),
				"Path":   Equal("/any"),
				"Method": Equal("any"),
			}))))
		})

		It("should respond with a 404 to HTTP requests on an invalid path", func() {
			req, _ := http.NewRequest("GET", "/invalid", nil)
			rr := httptest.NewRecorder()
			r.Router().ServeHTTP(rr, req)
			Expect(rr.Code).To(Equal(http.StatusNotFound))
		})

		methods := []string{"OPTIONS", "GET", "HEAD", "POST", "PUT", "DELETE", "TRACE", "CONNECT"}
		for _, method := range methods {
			It("should respond to HTTP requests on "+method+" /any", func() {
				req, _ := http.NewRequest(method, "/any", nil)
				rr := httptest.NewRecorder()
				r.Router().ServeHTTP(rr, req)
				Expect(rr.Code).To(Equal(http.StatusOK))
				Expect(rr.Body.String()).To(Equal("ok"))
			})

			It("should respond to HTTP requests on "+method+" /any/foo", func() {
				req, _ := http.NewRequest(method, "/any/foo", nil)
				rr := httptest.NewRecorder()
				r.Router().ServeHTTP(rr, req)
				Expect(rr.Code).To(Equal(http.StatusOK))
				Expect(rr.Body.String()).To(Equal("ok"))
			})
		}

	})

	Context("with a GoFormation AWS::Serverless::Function that has no 'Api' event sources", func() {

		r := router.NewServerlessRouter(false)

		function := &cloudformation.AWSServerlessFunction{
			Runtime: "nodejs6.10",
		}

		err := r.AddFunction(function, func(w http.ResponseWriter, r *http.Request) {
			w.WriteHeader(200)
			w.Write([]byte("ok"))
		})

		It("should throw a ErrNoEventsFound error", func() {
			Expect(err).To(MatchError(router.ErrNoEventsFound))
		})

	})

})<|MERGE_RESOLUTION|>--- conflicted
+++ resolved
@@ -48,21 +48,12 @@
 						},
 					},
 				},
-<<<<<<< HEAD
 				"ProxyResource": cloudformation.AWSServerlessFunction_EventSource{
 					Type: "Api",
-					Properties: &cloudformation.AWSServerlessFunction_S3EventOrSNSEventOrKinesisEventOrDynamoDBEventOrApiEventOrScheduleEventOrCloudWatchEventEventOrIoTRuleEventOrAlexaSkillEvent{
+					Properties: &cloudformation.AWSServerlessFunction_Properties{
 						ApiEvent: &cloudformation.AWSServerlessFunction_ApiEvent{
 							Path:   "/proxy/{proxy+}",
 							Method: "any",
-=======
-				"CatchAll": cloudformation.AWSServerlessFunction_EventSource{
-					Type: "Api",
-					Properties: &cloudformation.AWSServerlessFunction_Properties{
-						ApiEvent: &cloudformation.AWSServerlessFunction_ApiEvent{
-							Path:   "/foo/{catch+}",
-							Method: "get",
->>>>>>> ef5127a0
 						},
 					},
 				},
@@ -112,9 +103,9 @@
 
 		It("should have the correct values for an event with catchAll path", func() {
 			Expect(mounts).To(ContainElement(PointTo(MatchFields(IgnoreExtras, Fields{
-				"Name":      Equal("CatchAll"),
-				"Path":      Equal("/foo/{catch+}"),
-				"Method":    Equal("get"),
+				"Name":      Equal("ProxyResource"),
+				"Path":      Equal("/proxy/{proxy+}"),
+				"Method":    Equal("any"),
 				"UsePrefix": Equal(true),
 			}))))
 		})
@@ -225,7 +216,7 @@
 			Expect(rr.Code).To(Equal(http.StatusNotFound))
 		})
 
-		methods := []string{"OPTIONS", "GET", "HEAD", "POST", "PUT", "DELETE", "TRACE", "CONNECT"}
+		methods := []string{"OPTIONS", "GET", "HEAD", "POST", "PUT", "DELETE", "PATCH"}
 		for _, method := range methods {
 			It("should respond to HTTP requests on "+method+" /any", func() {
 				req, _ := http.NewRequest(method, "/any", nil)
